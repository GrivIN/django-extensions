from django.core.management.base import BaseCommand
<<<<<<< HEAD
from django.contrib.auth.management import create_permissions as _create_permissions

try:
    from django.apps import apps as django_apps
    get_models = lambda: None
    get_app = django_apps.get_app_config
    get_all_apps = django_apps.get_app_configs

    def create_permissions(app, models, verbosity):
        _create_permissions(app, verbosity)

except ImportError:
    from django.db.models import get_models, get_app
    django_apps = None

    def get_all_apps():
        apps = set()
        for model in get_models():
            apps.add(get_app(model._meta.app_label))
        return apps
    create_permissions = _create_permissions

=======
from django.db.models import get_models, get_app
from django.contrib.auth.management import create_permissions
from django_extensions.management.signals import pre_command, post_command
>>>>>>> 1ae40134

class Command(BaseCommand):
    args = '<app app ...>'
    help = 'reloads permissions for specified apps, or all apps if no args are specified'

    def handle(self, *args, **options):
<<<<<<< HEAD
        apps = set()
=======
        pre_command.send(self.__class__)
        
>>>>>>> 1ae40134
        if not args:
            apps = get_all_apps()
        else:
            for arg in args:
                apps.add(get_app(arg))

        for app in apps:
<<<<<<< HEAD
            create_permissions(app, get_models(), int(options.get('verbosity', 3)))
=======
            create_permissions(app, get_models(), int(options.get('verbosity', 0)))

        post_command.send(self.__class__)
>>>>>>> 1ae40134
<|MERGE_RESOLUTION|>--- conflicted
+++ resolved
@@ -1,6 +1,6 @@
 from django.core.management.base import BaseCommand
-<<<<<<< HEAD
 from django.contrib.auth.management import create_permissions as _create_permissions
+from django_extensions.management.signals import pre_command, post_command
 
 try:
     from django.apps import apps as django_apps
@@ -22,23 +22,15 @@
         return apps
     create_permissions = _create_permissions
 
-=======
-from django.db.models import get_models, get_app
-from django.contrib.auth.management import create_permissions
-from django_extensions.management.signals import pre_command, post_command
->>>>>>> 1ae40134
 
 class Command(BaseCommand):
     args = '<app app ...>'
     help = 'reloads permissions for specified apps, or all apps if no args are specified'
 
     def handle(self, *args, **options):
-<<<<<<< HEAD
-        apps = set()
-=======
         pre_command.send(self.__class__)
         
->>>>>>> 1ae40134
+        apps = set()
         if not args:
             apps = get_all_apps()
         else:
@@ -46,10 +38,6 @@
                 apps.add(get_app(arg))
 
         for app in apps:
-<<<<<<< HEAD
             create_permissions(app, get_models(), int(options.get('verbosity', 3)))
-=======
-            create_permissions(app, get_models(), int(options.get('verbosity', 0)))
 
         post_command.send(self.__class__)
->>>>>>> 1ae40134
