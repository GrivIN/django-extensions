--- conflicted
+++ resolved
@@ -22,48 +22,7 @@
     return editor.startswith('vi') or editor.endswith('vim')
 
 
-<<<<<<< HEAD
-class Command(NoArgsCommand):
-    def use_vi_mode():
-        editor = os.environ.get('EDITOR')
-        if not editor:
-            return False
-        editor = os.path.basename(editor)
-        return editor.startswith('vi') or editor.endswith('vim')
-
-    option_list = NoArgsCommand.option_list + (
-        make_option('--plain', action='store_true', dest='plain',
-                    help='Tells Django to use plain Python, not BPython nor IPython.'),
-        make_option('--bpython', action='store_true', dest='bpython',
-                    help='Tells Django to use BPython, not IPython.'),
-        make_option('--ptpython', action='store_true', dest='ptpython',
-                    help='Tells Django to use PTPython, not IPython.'),
-        make_option('--ptipython', action='store_true', dest='ptipython',
-                    help='Tells Django to use PT-IPython, not IPython.'),
-        make_option('--ipython', action='store_true', dest='ipython',
-                    help='Tells Django to use IPython, not BPython.'),
-        make_option('--notebook', action='store_true', dest='notebook',
-                    help='Tells Django to use IPython Notebook.'),
-        make_option('--kernel', action='store_true', dest='kernel',
-                    help='Tells Django to start an IPython Kernel.'),
-        make_option('--connection_file', action='store', dest='connection_file',
-                    help='Specifies the connection file to use if using the --kernel option'),
-        make_option('--use-pythonrc', action='store_true', dest='use_pythonrc',
-                    help='Tells Django to execute PYTHONSTARTUP file (BE CAREFULL WITH THIS!)'),
-        make_option('--print-sql', action='store_true', default=False,
-                    help="Print SQL queries as they're executed"),
-        make_option('--dont-load', action='append', dest='dont_load', default=[],
-                    help='Ignore autoloading of some apps/models. Can be used several times.'),
-        make_option('--quiet-load', action='store_true', default=False, dest='quiet_load',
-                    help='Do not display loaded models messages'),
-        make_option('--vi', action='store_true', default=use_vi_mode(), dest='vi_mode',
-                    help='Load Vi key bindings (for --ptpython and --ptipython)'),
-        make_option('--no-browser', action='store_true', default=False, dest='no_browser',
-                    help='Don\'t open the notebook in a browser after startup.'),
-    )
-=======
 class Command(BaseCommand):
->>>>>>> f40be190
     help = "Like the 'shell' command but autoloads the models of all installed Django apps."
 
     def add_arguments(self, parser):
@@ -88,6 +47,8 @@
         parser.add_argument(
             '--kernel', action='store_true', dest='kernel',
             help='Tells Django to start an IPython Kernel.')
+        parser.add_argument('--connection_file', action='store', dest='connection_file',
+                    help='Specifies the connection file to use if using the --kernel option'),
         parser.add_argument(
             '--use-pythonrc', action='store_true', dest='use_pythonrc',
             help='Tells Django to execute PYTHONSTARTUP file '
